--- conflicted
+++ resolved
@@ -1016,11 +1016,6 @@
         creator_profile_data = self.get_creator_profile_data()
 
         prompt = f"""
-<<<<<<< HEAD
-Você é um estrategista criativo especializado em copywriting e conteúdo digital, responsável por garantir que cada nova campanha gerada mantenha qualidade, coerência e originalidade absoluta.
-Sua função é analisar o histórico de conteúdos anteriores, entender o estilo, linguagem e temas já abordados, e criar um novo direcionamento criativo inédito, mantendo todas as regras, estrutura e padrão definidos no Prompt Mestre.
-O resultado deve ser obrigatoriamente retornado no formato JSON descrito no final deste prompt.
-=======
 Você é um especialista em copywriting estratégico, criativo e persuasivo, com foco em conteúdos para redes sociais (Instagram, Facebook, LinkedIn, etc.).
 Sua missão é gerar campanhas completas e diárias, personalizadas para cada cliente com base nos dados do onboarding, sem precisar de campos manuais como “assunto” ou “objetivo”.
 
@@ -1033,7 +1028,6 @@
 5 ideias de Stories coerentes com o tema;
 
 1 roteiro de Reels criativo e estratégico.
->>>>>>> 1947e388
 
 
 🧾 DADOS DE PERSONALIZAÇÃO DO CLIENTE:
@@ -1066,11 +1060,6 @@
 
 🎯 OBJETIVO GERAL:
 
-<<<<<<< HEAD
-Objetivo: {objective}
-
-Mais detalhes: {further_details}
-=======
 Gerar uma campanha de conteúdo completa e personalizada, inspirada em assuntos, formatos e trends atuais dentro do nicho e interesse do público.
 
 Cada dia, o sistema deve entregar uma nova campanha, com:
@@ -1078,7 +1067,6 @@
 Conteúdo diferente e original;
 
 Título, subtítulo e CTA alternados e nunca repetidos;
->>>>>>> 1947e388
 
 Temas sempre atualizados e relevantes para o público.
 
@@ -1141,30 +1129,6 @@
 
 Coerente com o conteúdo da copy e o nicho do cliente ({creator_profile_data.get('specialization', '')});
 
-<<<<<<< HEAD
-
-🪶 DIRETRIZES DE ESTILO:
-Mantenha todas as regras, estrutura e padrões de qualidade do Prompt Mestre.
-
-Preserve o tom de voz da marca ({creator_profile_data.get('voice_tone', '')}) e o perfil do público.
-
-Busque inovação criativa dentro do mesmo contexto — sem descaracterizar o estilo.
-
-Se inspire em novas tendências atuais do nicho ({creator_profile_data.get('specialization', '')}) e expressões recentes nas redes.
-
-A ideia deve parecer nova e empolgante, sem soar genérica ou repetitiva.
-
-⚙️ FORMATO DE SAÍDA (OBRIGATÓRIO):
-A resposta deve ser entregue estritamente em formato JSON, seguindo exatamente esta estrutura:
-{{
-  "historical_analysis": "",
-  "avoid_list": [],
-  "new_direction": "",
-  "new_headline": "",
-  "new_subtitle": "",
-  "new_cta": ""
-}}
-=======
 Criada com composição, iluminação e cores em harmonia com a paleta da marca ({creator_profile_data.get('color_palette', '')});
 
 Visualmente moderna, sofisticada e criativa;
@@ -1188,22 +1152,9 @@
 Estimular engajamento e conexão emocional;
 
 Misturar formatos (enquetes, perguntas, bastidores, dicas rápidas, reflexões).
->>>>>>> 1947e388
 
 Exemplo:
 
-<<<<<<< HEAD
-avoid_list: lista com expressões, ideias ou CTAs que não devem ser repetidas.
-
-new_direction: resumo da nova linha criativa (novo enfoque, emoção, narrativa e ângulo de comunicação).
-
-new_headline: novo título curto e original (até 8 palavras, diferente de qualquer anterior).
-
-new_subtitle: subtítulo complementar, criativo e inédito.
-
-new_cta: chamada clara, natural e diferente das anteriores.
-
-=======
 [Ideia 1]
 
 [Ideia 2]
@@ -1236,63 +1187,8 @@
 
 Basear-se em formatos de Reels que estejam performando bem no momento.
 
->>>>>>> 1947e388
 📅 CONTEXTO DE USO:
 
-<<<<<<< HEAD
-Se mantenha totalmente original e contextualmente coerente;
-
-Siga todas as regras do Prompt Mestre (estrutura AIDA, tom, tendências, proibições e qualidade visual);
-
-E entregue uma nova linha de raciocínio para o próximo conteúdo da campanha.
-"""
-
-        return prompt.strip()
-
-    def build_automatic_post_prompt(self, analysis_data: Dict = None) -> str:
-        """Build prompt for automatic post creation based on creator profile."""
-        creator_profile_data = self.get_creator_profile_data()
-        prompt = f"""
-Você é um especialista em copywriting estratégico, criativo e persuasivo, com foco em conteúdos para redes sociais (Instagram, Facebook, LinkedIn, etc.).
-Sua missão é gerar campanhas completas e personalizadas, com base nas informações do onboarding do cliente e obrigatoriamente no JSON gerado pelo módulo “Entendimento Histórico”.
-⚠️ Atenção:
- Este prompt só deve funcionar se o JSON abaixo for recebido corretamente.
- Caso algum campo esteja vazio ou ausente, o conteúdo não deve ser gerado.
-Esse JSON define o direcionamento criativo e é essencial para garantir que o conteúdo diário seja inédito, original e não repetitivo.
-
-🧠 ENTRADA OBRIGATÓRIA – JSON DO ENTENDIMENTO HISTÓRICO
-Você deve receber obrigatoriamente o seguinte bloco JSON:
-{
-            "historical_analysis": "",
-  "avoid_list": [],
-  "new_direction": "",
-  "new_headline": "",
-  "new_subtitle": "",
-  "new_cta": ""
-}
-
-Função de cada campo:
-- historical_analysis: resumo do que foi feito anteriormente (usado apenas para referência, sem repetir nada).
-- avoid_list: lista de ideias, expressões, CTAs ou palavras que devem ser evitadas integralmente.
-- new_direction: principal linha criativa e conceito que devem guiar toda a nova campanha.
-- new_headline / new_subtitle / new_cta: ideias e variações criativas que devem inspirar os novos textos e chamadas.
-
-🧠 JSON RECEBIDO:
-
-{analysis_data}
-
-🧾 DADOS DE PERSONALIZAÇÃO DO CLIENTE (do onboarding):
-
-Nome profissional: {creator_profile_data.get('professional_name', '')}
-
-Profissão: {creator_profile_data.get('profession', '')}
-
-Número de celular: {creator_profile_data.get('whatsapp_number', '')}
-
-Nome do negócio: {creator_profile_data.get('business_name', '')}
-
-Setor/Nicho: {creator_profile_data.get('specialization', '')}
-=======
 Este prompt será utilizado diariamente para gerar uma campanha nova por dia, baseada nas informações do onboarding do cliente.
 
 As campanhas devem ser:
@@ -1307,46 +1203,6 @@
 
 # SAÍDA ESPERADA:
 Gere a resposta em HTML , deixe sempre topicos e titulos em negrito para melhorar a UI, OBRIGATORIAMENTE.
->>>>>>> 1947e388
-
-Descrição do negócio: {creator_profile_data.get('business_description', '')}
-
-Gênero do público-alvo: {creator_profile_data.get('target_gender', '')}
-
-Faixa etária do público-alvo: {creator_profile_data.get('target_age_range', '')}
-
-Interesses do público-alvo: {creator_profile_data.get('target_interests', '')}
-
-Localização do público-alvo: {creator_profile_data.get('target_location', '')}
-
-Logo: {creator_profile_data.get('logo', '')}
-
-Paleta de cores: {creator_profile_data.get('color_palette', '')}
-
-Tom de voz: {creator_profile_data.get('voice_tone', '')}
-
-🎯 OBJETIVO GERAL
-
-Gerar uma campanha diária completa com base:
-- no novo direcionamento criativo (new_direction) do JSON;
-- nos dados do onboarding do cliente;
-- e nas trends atuais do nicho ({creator_profile_data.get('specialization', '')}).
-
-Todos os conteúdos devem ser:
-- Totalmente novos e originais;
-- Coerentes com o histórico e identidade da marca;
-- Aderentes ao público e ao tom de voz ({creator_profile_data.get('voice_tone', '')});
-- E sem repetir nada do que aparece em avoid_list.
-
-🪶 REGRAS PARA O CONTEÚDO DE FEED
-Base Criativa:
-- Toda a copy deve ser construída a partir do conteúdo de new_direction.
-- Use new_headline, new_subtitle e new_cta como inspiração direta, mas reescrevendo-os de forma fluida e contextual.
-- Estrutura AIDA (Atenção, Interesse, Desejo, Ação):
-- Abertura envolvente e atual;
-- Desenvolvimento empático e leve;
-- Valor e conexão emocional;
-- Fechamento com uma única CTA natural, coerente com o contexto do dia.
 
 Estilo e tom:
 - Texto fluido e natural, pronto para o Feed;
