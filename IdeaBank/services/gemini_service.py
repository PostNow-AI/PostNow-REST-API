--- conflicted
+++ resolved
@@ -308,7 +308,6 @@
 
         return serializable_history
 
-<<<<<<< HEAD
     def generate_text_for_image(self, prompt: str, user: User = None, existing_image: str = None, ) -> str:
         """Generate descriptive text for an image using Gemini's chat API."""
         compressed_data = ""
@@ -463,10 +462,6 @@
     def generate_image(self, prompt: str, current_image: str, user: User = None, post_data: dict = None, idea_content: str = None) -> str:
         """Generate an image using Gemini's chat API with conversation history support."""
         compressed_data = ""
-=======
-    def generate_image(self, prompt: str, current_image: str, user: User = None, post_data: dict = None, idea_content: str = None) -> str:
-        """Generate an image using Gemini's chat API with conversation history support."""
->>>>>>> 4622e3d2
 
         # Validate credits before generation
         if user and user.is_authenticated:
@@ -543,9 +538,6 @@
                     contents = [
                         types.Content(
                             role="user",
-<<<<<<< HEAD
-                            parts=image_parts,
-=======
                             parts=[
                                 part for part in [
                                     types.Part.from_bytes(
@@ -559,7 +551,6 @@
                                     types.Part.from_text(text=prompt),
                                 ] if part is not None
                             ],
->>>>>>> 4622e3d2
                         ),
                     ]
 
