--- conflicted
+++ resolved
@@ -243,7 +243,6 @@
                 post_idea.image_url = image_url
                 post_idea.save()
 
-<<<<<<< HEAD
                 print(f"Generated image URL: {post_idea.content}")
 
                 image_text_prompt = prompt_service.build_json_text_prompt(
@@ -265,7 +264,6 @@
                     '`').strip('json')
                 post_idea.save()
 
-=======
                 # Log successful image generation
                 AuditService.log_image_generation(
                     user=request.user,
@@ -279,7 +277,6 @@
                         'ai_provider': 'dalle'
                     }
                 )
->>>>>>> 4622e3d2
             except Exception as image_error:
                 print(f"Warning: Failed to generate image: {image_error}")
                 # Continue without image - don't fail the entire request
